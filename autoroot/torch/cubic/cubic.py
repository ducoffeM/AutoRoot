from autoroot.torch.complex.complex_utils import *
from torch import Tensor


def polynomial_root_calculation_3rd_degree(a: Tensor, b: Tensor, c: Tensor, d: Tensor) -> Tensor:
    """
    Calculate the roots of a cubic polynomial using Cardano's method.
    https://en.wikipedia.org/wiki/Cubic_equation
    Args:
        a : Coefficient of x^3, shape (batch_size, 1)
        b : Coefficient of x^2, shape (batch_size, 1)
        c : Coefficient of x, shape (batch_size, 1)
        d : Constant term, shape (batch_size, 1)
    Returns:
        Tensor: Roots of the polynomial, shape (batch_size, 3, 2)
                Each root is represented as a complex number (real, imaginary)
    """
    # This function calculates the roots of a cubic polynomial of the form:
    # a*x^3 + b*x^2 + c*x + d = 0
    # a (batch_size, 1)
    # b (batch_size, 1)
    # c (batch_size, 1)
    # d (batch_size, 1)

    # output: roots of the polynomial in the form of a tensor of shape (batch_size,3, 2)
    # where each root is represented as a complex number (real, imaginary)
    # each row is the i_th root of the polynomial

    batch_size: int = a.shape[0]  # Get the batch size from the shape of a

    # Discriminant terms
    p: Tensor = (3 * a * c - b**2) / (
        3 * a**2
    )  # (batch_size, 1) because element-wise opeations
    q: Tensor = (2 * b**3 - 9 * a * b * c + 27 * a**2 * d) / (27 * a**3)  # (batch_size, 1)
    delta: Tensor = -4 * p**3 - 27 * q**2  # (batch_size, 1)

    roots: Tensor = torch.empty((batch_size, 3, 2))  # Initialize roots tensor to store the roots

    j_: Tensor = torch.tensor([-0.5, torch.sqrt(torch.tensor(3)) / 2])  # cube root of unity

<<<<<<< HEAD
    j_ : Tensor = torch.tensor([-0.5, torch.sqrt(torch.tensor(3))/2]).repeat(batch_size,1)  # cube root of unity
    
    for k in range (3):
        delta_sur_27 : Tensor = -delta / 27   #(batch_size, 1) 
=======
    for k in range(3):
        delta_sur_27: Tensor = -delta / 27  # (batch_size, 1)
>>>>>>> 6164d072

        sqrt_term: Tensor = sqrt_batch(delta_sur_27)

<<<<<<< HEAD
    
        u_k : Tensor = product_of_2_complex_numbers_batch(j_exp_k, sqrt_3_batch(torch.stack([0.5*(-q.squeeze()+sqrt_term[:,0]),sqrt_term[:,1]],dim=-1)) )
         # (batch_size, 2) 
        v_k : Tensor = product_of_2_complex_numbers_batch(j_exp_sub_k, sqrt_3_batch(torch.stack([0.5*(-q.squeeze()-sqrt_term[:,0]),-0.5*sqrt_term[:,1]],dim=-1)))
          # (batch_size, 2) 
=======
        # todo: check batch
        j_exp_k: Tensor = complex_number_power_k_batch(j_, k)  # Compute j^k for each batch
        j_exp_sub_k: Tensor = complex_number_power_k_batch(j_, -k)  # Compute j^-k for each batch

        j_exp_k_batch: Tensor = j_exp_k.repeat(batch_size, 1)
        j_exp_sub_k_batch: Tensor = j_exp_sub_k.repeat(batch_size, 1)
>>>>>>> 6164d072

        u_k: Tensor = product_of_2_complex_numbers_batch(
            j_exp_k_batch,
            sqrt_3_batch(
                torch.stack([0.5 * (-q.squeeze() + sqrt_term[:, 0]), sqrt_term[:, 1]], dim=-1)
            ),
        )
        # (batch_size, 2)
        v_k: Tensor = product_of_2_complex_numbers_batch(
            j_exp_sub_k_batch,
            sqrt_3_batch(
                torch.stack(
                    [0.5 * (-q.squeeze() - sqrt_term[:, 0]), -0.5 * sqrt_term[:, 1]],
                    dim=-1,
                )
            ),
        )
        # (batch_size, 2)

        root: Tensor = addition_batch(
            addition_batch(u_k, v_k),
            torch.stack([-b[:, 0] / (3 * a[:, 0]), 0.0 * b[:, 0]], dim=-1),
        )
        # (batch_size, 2)
        roots[:, k, :] = root  # Store the root in the roots tensor

    return roots<|MERGE_RESOLUTION|>--- conflicted
+++ resolved
@@ -1,8 +1,7 @@
 from autoroot.torch.complex.complex_utils import *
-from torch import Tensor
+from torch import Tensor 
 
-
-def polynomial_root_calculation_3rd_degree(a: Tensor, b: Tensor, c: Tensor, d: Tensor) -> Tensor:
+def polynomial_root_calculation_3rd_degree(a : Tensor, b : Tensor, c: Tensor , d : Tensor) -> Tensor :
     """
     Calculate the roots of a cubic polynomial using Cardano's method.
     https://en.wikipedia.org/wiki/Cubic_equation
@@ -17,78 +16,45 @@
     """
     # This function calculates the roots of a cubic polynomial of the form:
     # a*x^3 + b*x^2 + c*x + d = 0
-    # a (batch_size, 1)
-    # b (batch_size, 1)
-    # c (batch_size, 1)
-    # d (batch_size, 1)
+        # a (batch_size, 1)
+        # b (batch_size, 1)
+        # c (batch_size, 1)
+        # d (batch_size, 1)
 
     # output: roots of the polynomial in the form of a tensor of shape (batch_size,3, 2)
     # where each root is represented as a complex number (real, imaginary)
     # each row is the i_th root of the polynomial
-
-    batch_size: int = a.shape[0]  # Get the batch size from the shape of a
+    
+    batch_size : int = a.shape[0]  # Get the batch size from the shape of a
+    
 
     # Discriminant terms
-    p: Tensor = (3 * a * c - b**2) / (
-        3 * a**2
-    )  # (batch_size, 1) because element-wise opeations
-    q: Tensor = (2 * b**3 - 9 * a * b * c + 27 * a**2 * d) / (27 * a**3)  # (batch_size, 1)
-    delta: Tensor = -4 * p**3 - 27 * q**2  # (batch_size, 1)
+    p : Tensor = (3 * a * c - b**2) / (3 * a**2)     # (batch_size, 1) because element-wise opeations
+    q : Tensor = (2 * b**3 - 9 * a * b * c + 27 * a**2 * d) / (27 * a**3)    # (batch_size, 1)
+    delta : Tensor = -4 * p**3 - 27 * q**2   # (batch_size, 1)
 
-    roots: Tensor = torch.empty((batch_size, 3, 2))  # Initialize roots tensor to store the roots
+    roots: Tensor = torch.empty((batch_size,3, 2))  # Initialize roots tensor to store the roots
 
-    j_: Tensor = torch.tensor([-0.5, torch.sqrt(torch.tensor(3)) / 2])  # cube root of unity
-
-<<<<<<< HEAD
     j_ : Tensor = torch.tensor([-0.5, torch.sqrt(torch.tensor(3))/2]).repeat(batch_size,1)  # cube root of unity
     
     for k in range (3):
         delta_sur_27 : Tensor = -delta / 27   #(batch_size, 1) 
-=======
-    for k in range(3):
-        delta_sur_27: Tensor = -delta / 27  # (batch_size, 1)
->>>>>>> 6164d072
 
-        sqrt_term: Tensor = sqrt_batch(delta_sur_27)
+        sqrt_term : Tensor = sqrt_batch(delta_sur_27)  
+        
+        # todo: check batch  
+        j_exp_k : Tensor = complex_number_power_k_batch(j_, k)  # Compute j^k for each batch
+        j_exp_sub_k : Tensor = complex_number_power_k_batch(j_, -k)  # Compute j^-k for each batch
 
-<<<<<<< HEAD
     
         u_k : Tensor = product_of_2_complex_numbers_batch(j_exp_k, sqrt_3_batch(torch.stack([0.5*(-q.squeeze()+sqrt_term[:,0]),sqrt_term[:,1]],dim=-1)) )
          # (batch_size, 2) 
         v_k : Tensor = product_of_2_complex_numbers_batch(j_exp_sub_k, sqrt_3_batch(torch.stack([0.5*(-q.squeeze()-sqrt_term[:,0]),-0.5*sqrt_term[:,1]],dim=-1)))
           # (batch_size, 2) 
-=======
-        # todo: check batch
-        j_exp_k: Tensor = complex_number_power_k_batch(j_, k)  # Compute j^k for each batch
-        j_exp_sub_k: Tensor = complex_number_power_k_batch(j_, -k)  # Compute j^-k for each batch
 
-        j_exp_k_batch: Tensor = j_exp_k.repeat(batch_size, 1)
-        j_exp_sub_k_batch: Tensor = j_exp_sub_k.repeat(batch_size, 1)
->>>>>>> 6164d072
+        root : Tensor = addition_batch(addition_batch(u_k, v_k), torch.stack([-b[:,0]/(3*a[:,0]),0.0*b[:,0]],dim=-1) ) 
+         # (batch_size, 2)
 
-        u_k: Tensor = product_of_2_complex_numbers_batch(
-            j_exp_k_batch,
-            sqrt_3_batch(
-                torch.stack([0.5 * (-q.squeeze() + sqrt_term[:, 0]), sqrt_term[:, 1]], dim=-1)
-            ),
-        )
-        # (batch_size, 2)
-        v_k: Tensor = product_of_2_complex_numbers_batch(
-            j_exp_sub_k_batch,
-            sqrt_3_batch(
-                torch.stack(
-                    [0.5 * (-q.squeeze() - sqrt_term[:, 0]), -0.5 * sqrt_term[:, 1]],
-                    dim=-1,
-                )
-            ),
-        )
-        # (batch_size, 2)
-
-        root: Tensor = addition_batch(
-            addition_batch(u_k, v_k),
-            torch.stack([-b[:, 0] / (3 * a[:, 0]), 0.0 * b[:, 0]], dim=-1),
-        )
-        # (batch_size, 2)
-        roots[:, k, :] = root  # Store the root in the roots tensor
+        roots[:,k,:] = root  # Store the root in the roots tensor
 
     return roots